--- conflicted
+++ resolved
@@ -148,9 +148,5 @@
 docs/Makefile
 docs/make.bat
 
-<<<<<<< HEAD
-# Doxygen documentation
-=======
 # documentation output
->>>>>>> 84131e37
 html/